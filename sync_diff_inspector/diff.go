// Copyright 2018 PingCAP, Inc.
//
// Licensed under the Apache License, Version 2.0 (the "License");
// you may not use this file except in compliance with the License.
// You may obtain a copy of the License at
//
//     http://www.apache.org/licenses/LICENSE-2.0
//
// Unless required by applicable law or agreed to in writing, software
// distributed under the License is distributed on an "AS IS" BASIS,
// See the License for the specific language governing permissions and
// limitations under the License.

package main

import (
	"context"
	"fmt"
	"os"
	"regexp"

	"github.com/pingcap/errors"
	"github.com/pingcap/tidb-tools/pkg/dbutil"
	"github.com/pingcap/tidb-tools/pkg/diff"
<<<<<<< HEAD
	"github.com/pingcap/tidb-tools/pkg/utils"
=======
	router "github.com/pingcap/tidb-tools/pkg/table-router"
>>>>>>> 34c808ee
	log "github.com/sirupsen/logrus"
)

// Diff contains two sql DB, used for comparing.
type Diff struct {
	sourceDBs         map[string]DBConfig
	targetDB          DBConfig
	chunkSize         int
	sample            int
	checkThreadCount  int
	useRowID          bool
	useChecksum       bool
	ignoreDataCheck   bool
	ignoreStructCheck bool
	tables            map[string]map[string]*TableConfig
	fixSQLFile        *os.File
	report            *Report
<<<<<<< HEAD
	tidbInstanceID    string
=======
	tableRouter       *router.Table
>>>>>>> 34c808ee

	ctx context.Context
}

// NewDiff returns a Diff instance.
func NewDiff(ctx context.Context, cfg *Config) (diff *Diff, err error) {
	diff = &Diff{
		sourceDBs:         make(map[string]DBConfig),
		chunkSize:         cfg.ChunkSize,
		sample:            cfg.Sample,
		checkThreadCount:  cfg.CheckThreadCount,
		useRowID:          cfg.UseRowID,
		useChecksum:       cfg.UseChecksum,
		ignoreDataCheck:   cfg.IgnoreDataCheck,
		ignoreStructCheck: cfg.IgnoreStructCheck,
		tidbInstanceID:    cfg.TiDBInstanceID,
		tables:            make(map[string]map[string]*TableConfig),
		report:            NewReport(),
		ctx:               ctx,
	}

	if err = diff.init(cfg); err != nil {
		diff.Close()
		return nil, errors.Trace(err)
	}

	return diff, nil
}

func (df *Diff) init(cfg *Config) (err error) {
	// create connection for source.
	if err = df.CreateDBConn(cfg); err != nil {
		return errors.Trace(err)
	}

	if err = df.AdjustTableConfig(cfg); err != nil {
		return errors.Trace(err)
	}

	df.fixSQLFile, err = os.Create(cfg.FixSQLFile)
	if err != nil {
		return errors.Trace(err)
	}

	return nil
}

func (df *Diff) CreateDBConn(cfg *Config) (err error) {
	// SetMaxOpenConns and SetMaxIdleConns for connection to avoid error like
	// `dial tcp 10.26.2.1:3306: connect: cannot assign requested address`
	for _, source := range cfg.SourceDBCfg {
		source.Conn, err = dbutil.OpenDB(source.DBConfig)
		if err != nil {
			return errors.Errorf("create source db %+v error %v", source.DBConfig, err)
		}
		source.Conn.SetMaxOpenConns(cfg.CheckThreadCount)
		source.Conn.SetMaxIdleConns(cfg.CheckThreadCount)

		df.sourceDBs[source.InstanceID] = source
		if source.Snapshot != "" {
			err = dbutil.SetSnapshot(df.ctx, source.Conn, source.Snapshot)
			if err != nil {
				return errors.Errorf("set history snapshot %s for source db %+v error %v", source.Snapshot, source.DBConfig, err)
			}
		}
	}

	// create connection for target.
	cfg.TargetDBCfg.Conn, err = dbutil.OpenDB(cfg.TargetDBCfg.DBConfig)
	if err != nil {
		return errors.Errorf("create target db %+v error %v", cfg.TargetDBCfg, err)
	}
	cfg.TargetDBCfg.Conn.SetMaxOpenConns(cfg.CheckThreadCount)
	cfg.TargetDBCfg.Conn.SetMaxIdleConns(cfg.CheckThreadCount)

	df.targetDB = cfg.TargetDBCfg
	if cfg.TargetDBCfg.Snapshot != "" {
		err = dbutil.SetSnapshot(df.ctx, cfg.TargetDBCfg.Conn, cfg.TargetDBCfg.Snapshot)
		if err != nil {
			return errors.Errorf("set history snapshot %s for target db %+v error %v", cfg.TargetDBCfg.Snapshot, cfg.TargetDBCfg, err)
		}
	}

	return nil
}

// AdjustTableConfig adjusts the table's config by check-tables and table-config.
func (df *Diff) AdjustTableConfig(cfg *Config) (err error) {
	df.tableRouter, err = router.NewTableRouter(false, cfg.TableRules)
	if err != nil {
		return errors.Trace(err)
	}

	allTablesMap, err := df.GetAllTables(cfg)
	if err != nil {
		return errors.Trace(err)
	}

	// get all source table's matched target table
	// target database name => target table name => all matched source table instance
	sourceTablesMap := make(map[string]map[string][]TableInstance)
	for instanceID, allSchemas := range allTablesMap {
		if instanceID == df.targetDB.InstanceID {
			continue
		}

		for schema, allTables := range allSchemas {
			for table := range allTables {
				targetSchema, targetTable, err := df.tableRouter.Route(schema, table)
				if err != nil {
					return errors.Errorf("get route result for %s.%s.%s failed, error %v", instanceID, schema, table, err)
				}

				if _, ok := sourceTablesMap[targetSchema]; !ok {
					sourceTablesMap[targetSchema] = make(map[string][]TableInstance)
				}

				if _, ok := sourceTablesMap[targetSchema][targetTable]; !ok {
					sourceTablesMap[targetSchema][targetTable] = make([]TableInstance, 0, 1)
				}

				sourceTablesMap[targetSchema][targetTable] = append(sourceTablesMap[targetSchema][targetTable], TableInstance{
					InstanceID: instanceID,
					Schema:     schema,
					Table:      table,
				})
			}
		}
	}

	// fill the table information.
	// will add default source information, don't worry, we will use table config's info replace this later.
	for _, schemaTables := range cfg.Tables {
		df.tables[schemaTables.Schema] = make(map[string]*TableConfig)
		tables := make([]string, 0, len(schemaTables.Tables))
		allTables, ok := allTablesMap[df.targetDB.InstanceID][schemaTables.Schema]
		if !ok {
			return errors.NotFoundf("schema %s.%s", df.targetDB.InstanceID, schemaTables.Schema)
		}

		for _, table := range schemaTables.Tables {
			matchedTables, err := df.GetMatchTable(df.targetDB, schemaTables.Schema, table, allTables)
			if err != nil {
				return errors.Trace(err)
			}
			tables = append(tables, matchedTables...)
		}

		for _, tableName := range tables {
			tableInfo, err := dbutil.GetTableInfoWithRowID(df.ctx, df.targetDB.Conn, schemaTables.Schema, tableName, cfg.UseRowID)
			if err != nil {
				return errors.Errorf("get table %s.%s's inforamtion error %s", schemaTables.Schema, tableName, errors.ErrorStack(err))
			}

			if _, ok := df.tables[schemaTables.Schema][tableName]; ok {
				log.Errorf("duplicate config for %s.%s", schemaTables.Schema, tableName)
				continue
			}

			sourceTables := make([]TableInstance, 0, 1)
			if _, ok := sourceTablesMap[schemaTables.Schema][tableName]; ok {
				sourceTables = sourceTablesMap[schemaTables.Schema][tableName]
			} else {
				// use same database name and table name
				sourceTables = append(sourceTables, TableInstance{
					InstanceID: cfg.SourceDBCfg[0].InstanceID,
					Schema:     schemaTables.Schema,
					Table:      tableName,
				})
			}

			df.tables[schemaTables.Schema][tableName] = &TableConfig{
				TableInstance: TableInstance{
					Schema: schemaTables.Schema,
					Table:  tableName,
				},
				IgnoreColumns:   make([]string, 0, 1),
				TargetTableInfo: tableInfo,
				Range:           "TRUE",
				SourceTables:    sourceTables,
			}
		}
	}

	for _, table := range cfg.TableCfgs {
		if _, ok := df.tables[table.Schema]; !ok {
			return errors.NotFoundf("schema %s in check tables", table.Schema)
		}
		if _, ok := df.tables[table.Schema][table.Table]; !ok {
			return errors.NotFoundf("table %s.%s in check tables", table.Schema, table.Table)
		}

		sourceTables := make([]TableInstance, 0, len(table.SourceTables))
		for _, sourceTable := range table.SourceTables {
			if _, ok := df.sourceDBs[sourceTable.InstanceID]; !ok {
				return errors.Errorf("unkonwn database instance id %s", sourceTable.InstanceID)
			}

			allTables, ok := allTablesMap[df.sourceDBs[sourceTable.InstanceID].InstanceID][sourceTable.Schema]
			if !ok {
				return errors.Errorf("unknown schema %s in database %+v", sourceTable.Schema, df.sourceDBs[sourceTable.InstanceID])
			}

			tables, err := df.GetMatchTable(df.sourceDBs[sourceTable.InstanceID], sourceTable.Schema, sourceTable.Table, allTables)
			if err != nil {
				return errors.Trace(err)
			}

			for _, table := range tables {
				sourceTables = append(sourceTables, TableInstance{
					InstanceID: sourceTable.InstanceID,
					Schema:     sourceTable.Schema,
					Table:      table,
				})
			}
		}

		if len(sourceTables) != 0 {
			df.tables[table.Schema][table.Table].SourceTables = sourceTables
		}
		if table.Range != "" {
			df.tables[table.Schema][table.Table].Range = table.Range
		}
		df.tables[table.Schema][table.Table].IgnoreColumns = table.IgnoreColumns
		df.tables[table.Schema][table.Table].RemoveColumns = table.RemoveColumns
		df.tables[table.Schema][table.Table].Fields = table.Fields
		df.tables[table.Schema][table.Table].Collation = table.Collation
	}

	return nil
}

// GetAllTables get all tables in all databases.
func (df *Diff) GetAllTables(cfg *Config) (map[string]map[string]map[string]interface{}, error) {
	// instanceID => schema => table
	allTablesMap := make(map[string]map[string]map[string]interface{})

	allTablesMap[df.targetDB.InstanceID] = make(map[string]map[string]interface{})
	targetSchemas, err := dbutil.GetSchemas(df.ctx, df.targetDB.Conn)
	if err != nil {
		return nil, errors.Annotatef(err, "get schemas from %s", df.targetDB.InstanceID)
	}
	for _, schema := range targetSchemas {
		allTables, err := dbutil.GetTables(df.ctx, df.targetDB.Conn, schema)
		if err != nil {
			return nil, errors.Annotatef(err, "get tables from %s.%s", df.targetDB.InstanceID, schema)
		}
<<<<<<< HEAD
		allTablesMap[schemaName(cfg.TargetDBCfg.InstanceID, schemaTables.Schema)] = utils.SliceToMap(allTables)
=======
		allTablesMap[df.targetDB.InstanceID][schema] = diff.SliceToMap(allTables)
>>>>>>> 34c808ee
	}

	for _, source := range df.sourceDBs {
		allTablesMap[source.InstanceID] = make(map[string]map[string]interface{})
		sourceSchemas, err := dbutil.GetSchemas(df.ctx, source.Conn)
		if err != nil {
			return nil, errors.Annotatef(err, "get schemas from %s", source.InstanceID)
		}

		for _, schema := range sourceSchemas {
			allTables, err := dbutil.GetTables(df.ctx, source.Conn, schema)
			if err != nil {
				return nil, errors.Annotatef(err, "get tables from %s.%s", source.InstanceID, schema)
			}
<<<<<<< HEAD
			allTablesMap[schemaName(db.InstanceID, sourceTable.Schema)] = utils.SliceToMap(allTables)
=======
			allTablesMap[source.InstanceID][schema] = diff.SliceToMap(allTables)
>>>>>>> 34c808ee
		}
	}

	return allTablesMap, nil
}

// GetMatchTable returns all the matched table.
func (df *Diff) GetMatchTable(db DBConfig, schema, table string, allTables map[string]interface{}) ([]string, error) {
	tableNames := make([]string, 0, 1)

	if table[0] == '~' {
		tableRegex := regexp.MustCompile(fmt.Sprintf("(?i)%s", table[1:]))
		for tableName := range allTables {
			if !tableRegex.MatchString(tableName) {
				continue
			}
			tableNames = append(tableNames, tableName)
		}
	} else {
		if _, ok := allTables[table]; ok {
			tableNames = append(tableNames, table)
		} else {
			return nil, errors.Errorf("%s.%s not found in %s", schema, table, db.InstanceID)
		}
	}

	return tableNames, nil
}

// Close closes file and database connection.
func (df *Diff) Close() {
	if df.fixSQLFile != nil {
		df.fixSQLFile.Close()
	}

	for _, db := range df.sourceDBs {
		if db.Conn != nil {
			db.Conn.Close()
		}
	}

	if df.targetDB.Conn != nil {
		df.targetDB.Conn.Close()
	}
}

// Equal tests whether two database have same data and schema.
func (df *Diff) Equal() (err error) {
	defer df.Close()

	for _, schema := range df.tables {
		for _, table := range schema {
			var tidbStatsSource *diff.TableInstance

			sourceTables := make([]*diff.TableInstance, 0, len(table.SourceTables))
			for _, sourceTable := range table.SourceTables {
				sourceTableInstance := &diff.TableInstance{
					Conn:   df.sourceDBs[sourceTable.InstanceID].Conn,
					Schema: sourceTable.Schema,
					Table:  sourceTable.Table,
				}
				sourceTables = append(sourceTables, sourceTableInstance)

				if sourceTable.InstanceID == df.tidbInstanceID {
					tidbStatsSource = sourceTableInstance
				}
			}

			targetTableInstance := &diff.TableInstance{
				Conn:   df.targetDB.Conn,
				Schema: table.Schema,
				Table:  table.Table,
			}

			if df.targetDB.InstanceID == df.tidbInstanceID {
				tidbStatsSource = targetTableInstance
			}

			if len(df.tidbInstanceID) != 0 && tidbStatsSource == nil {
				return errors.NotFoundf("tidb instance id %s", df.tidbInstanceID)
			}

			td := &diff.TableDiff{
				SourceTables: sourceTables,
				TargetTable:  targetTableInstance,

				IgnoreColumns: table.IgnoreColumns,
				RemoveColumns: table.RemoveColumns,

				Fields:            table.Fields,
				Range:             table.Range,
				Collation:         table.Collation,
				ChunkSize:         df.chunkSize,
				Sample:            df.sample,
				CheckThreadCount:  df.checkThreadCount,
				UseRowID:          df.useRowID,
				UseChecksum:       df.useChecksum,
				IgnoreStructCheck: df.ignoreStructCheck,
				IgnoreDataCheck:   df.ignoreDataCheck,
				TiDBStatsSource:   tidbStatsSource,
			}

			structEqual, dataEqual, err := td.Equal(df.ctx, func(dml string) error {
				_, err := df.fixSQLFile.WriteString(fmt.Sprintf("%s\n", dml))
				return err
			})
			if err != nil {
				log.Errorf("check %s.%s equal failed, error %v", table.Schema, table.Table, errors.ErrorStack(err))
				return err
			}

			df.report.SetTableStructCheckResult(table.Schema, table.Table, structEqual)
			df.report.SetTableDataCheckResult(table.Schema, table.Table, dataEqual)
			if structEqual && dataEqual {
				df.report.PassNum++
			} else {
				df.report.FailedNum++
			}
		}
	}

	return
}<|MERGE_RESOLUTION|>--- conflicted
+++ resolved
@@ -22,11 +22,8 @@
 	"github.com/pingcap/errors"
 	"github.com/pingcap/tidb-tools/pkg/dbutil"
 	"github.com/pingcap/tidb-tools/pkg/diff"
-<<<<<<< HEAD
+	router "github.com/pingcap/tidb-tools/pkg/table-router"
 	"github.com/pingcap/tidb-tools/pkg/utils"
-=======
-	router "github.com/pingcap/tidb-tools/pkg/table-router"
->>>>>>> 34c808ee
 	log "github.com/sirupsen/logrus"
 )
 
@@ -44,11 +41,8 @@
 	tables            map[string]map[string]*TableConfig
 	fixSQLFile        *os.File
 	report            *Report
-<<<<<<< HEAD
 	tidbInstanceID    string
-=======
 	tableRouter       *router.Table
->>>>>>> 34c808ee
 
 	ctx context.Context
 }
@@ -296,11 +290,7 @@
 		if err != nil {
 			return nil, errors.Annotatef(err, "get tables from %s.%s", df.targetDB.InstanceID, schema)
 		}
-<<<<<<< HEAD
-		allTablesMap[schemaName(cfg.TargetDBCfg.InstanceID, schemaTables.Schema)] = utils.SliceToMap(allTables)
-=======
-		allTablesMap[df.targetDB.InstanceID][schema] = diff.SliceToMap(allTables)
->>>>>>> 34c808ee
+		allTablesMap[df.targetDB.InstanceID][schema] = utils.SliceToMap(allTables)
 	}
 
 	for _, source := range df.sourceDBs {
@@ -315,11 +305,7 @@
 			if err != nil {
 				return nil, errors.Annotatef(err, "get tables from %s.%s", source.InstanceID, schema)
 			}
-<<<<<<< HEAD
-			allTablesMap[schemaName(db.InstanceID, sourceTable.Schema)] = utils.SliceToMap(allTables)
-=======
-			allTablesMap[source.InstanceID][schema] = diff.SliceToMap(allTables)
->>>>>>> 34c808ee
+			allTablesMap[source.InstanceID][schema] = utils.SliceToMap(allTables)
 		}
 	}
 
