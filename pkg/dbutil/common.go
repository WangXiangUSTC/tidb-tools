--- conflicted
+++ resolved
@@ -186,7 +186,7 @@
 	*/
 
 	if limitRange == "" {
-		limitRange = "true"
+		limitRange = "TRUE"
 	}
 
 	if collation != "" {
@@ -220,7 +220,7 @@
 	return randomValue, valueCount, errors.Trace(rows.Err())
 }
 
-// GetMinMaxValue get min and max value.
+// GetMinMaxValue return min and max value of given column by specified limitRange condition.
 func GetMinMaxValue(ctx context.Context, db *sql.DB, schema, table, column string, limitRange string, collation string, args []interface{}) (string, string, error) {
 	/*
 		example:
@@ -233,53 +233,7 @@
 	*/
 
 	if limitRange == "" {
-		limitRange = "true"
-	}
-
-	if collation != "" {
-		collation = fmt.Sprintf(" COLLATE \"%s\"", collation)
-	}
-
-	query := fmt.Sprintf("SELECT /*!40001 SQL_NO_CACHE */ MIN(`%s`%s) as MIN, MAX(`%s`%s) as MAX FROM `%s`.`%s` WHERE %s",
-		column, collation, column, collation, schema, table, limitRange)
-	log.Debugf("GetMinMaxValue query: %v, args: %v", query, args)
-
-	var min, max sql.NullString
-	rows, err := db.QueryContext(ctx, query, args...)
-	if err != nil {
-		return "", "", errors.Trace(err)
-	}
-	defer rows.Close()
-
-	for rows.Next() {
-		err = rows.Scan(&min, &max)
-		if err != nil {
-			return "", "", errors.Trace(err)
-		}
-	}
-
-	if !min.Valid || !max.Valid {
-		// don't have any data
-		return "", "", ErrNoData
-	}
-
-	return min.String, max.String, errors.Trace(rows.Err())
-}
-
-// GetMinMaxValue return min and max value of given column by specified limitRange condition.
-func GetMinMaxValue(ctx context.Context, db *sql.DB, schema, table, column string, limitRange string, collation string, args []interface{}) (string, string, error) {
-	/*
-		example:
-		mysql> SELECT MIN(`id`) as MIN, MAX(`id`) as MAX FROM `test`.`testa` WHERE id > 0 AND id < 10;
-		+------+------+
-		| MIN  | MAX  |
-		+------+------+
-		|    1 |    2 |
-		+------+------+
-	*/
-
-	if limitRange == "" {
-		limitRange = "true"
+		limitRange = "TRUE"
 	}
 
 	if collation != "" {
@@ -434,17 +388,6 @@
 // GetBucketsInfo SHOW STATS_BUCKETS in TiDB.
 func GetBucketsInfo(ctx context.Context, db *sql.DB, schema, table string, tableInfo *model.TableInfo) (map[string][]Bucket, error) {
 	/*
-<<<<<<< HEAD
-		mysql.stats_buckets
-			example in tidb:
-			mysql> SHOW STATS_BUCKETS WHERE db_name= "test" AND table_name="testa";
-			+---------+------------+----------------+-------------+----------+-----------+-------+---------+---------------------+---------------------+
-			| Db_name | Table_name | Partition_name | Column_name | Is_index | Bucket_id | Count | Repeats | Lower_Bound         | Upper_Bound         |
-			+---------+------------+----------------+-------------+----------+-----------+-------+---------+---------------------+---------------------+
-			| test    | testa      |                | PRIMARY     |        1 |         0 |    64 |       1 | 1846693550524203008 | 1846838686059069440 |
-			| test    | testa      |                | PRIMARY     |        1 |         1 |   128 |       1 | 1846840885082324992 | 1847056389361369088 |
-			+---------+------------+----------------+-------------+----------+-----------+-------+---------+---------------------+---------------------+
-=======
 		example in tidb:
 		mysql> SHOW STATS_BUCKETS WHERE db_name= "test" AND table_name="testa";
 		+---------+------------+----------------+-------------+----------+-----------+-------+---------+---------------------+---------------------+
@@ -453,7 +396,6 @@
 		| test    | testa      |                | PRIMARY     |        1 |         0 |    64 |       1 | 1846693550524203008 | 1846838686059069440 |
 		| test    | testa      |                | PRIMARY     |        1 |         1 |   128 |       1 | 1846840885082324992 | 1847056389361369088 |
 		+---------+------------+----------------+-------------+----------+-----------+-------+---------+---------------------+---------------------+
->>>>>>> 0a7ed9a1
 	*/
 	buckets := make(map[string][]Bucket)
 	query := "SHOW STATS_BUCKETS WHERE db_name= ? AND table_name= ?;"
@@ -483,10 +425,6 @@
 		default:
 			return nil, errors.New("Unknown struct for buckets info")
 		}
-<<<<<<< HEAD
-
-=======
->>>>>>> 0a7ed9a1
 		if err != nil {
 			return nil, errors.Trace(err)
 		}
@@ -524,14 +462,6 @@
 // upperBound and lowerBound are looks like '(123, abc)' for multiple fields, or '123' for one field.
 func AnalyzeValuesFromBuckets(valueString string, cols []*model.ColumnInfo) ([]string, error) {
 	// FIXME: maybe some values contains '(', ')' or ', '
-<<<<<<< HEAD
-	vStr := strings.Trim(strings.Trim(valueString, "("), ")")
-	values := strings.Split(vStr, ", ")
-
-	for i, col := range cols {
-		if IsTimeType(col.Tp) {
-			value, err := DecodeTimeInBucket(values[i], col.Tp)
-=======
 	vStr := strings.Trim(valueString, "()")
 	values := strings.Split(vStr, ", ")
 	if len(values) != len(cols) {
@@ -541,7 +471,6 @@
 	for i, col := range cols {
 		if IsTimeTypeAndNeedDecode(col.Tp) {
 			value, err := DecodeTimeInBucket(values[i])
->>>>>>> 0a7ed9a1
 			if err != nil {
 				return nil, errors.Trace(err)
 			}
@@ -554,39 +483,13 @@
 }
 
 // DecodeTimeInBucket decodes Time from a packed uint64 value.
-<<<<<<< HEAD
-// reference: https://github.com/pingcap/tidb/blob/08f0168a6caea0280d6157e5be69f2dc6fd0d5b3/types/time.go#L449
-func DecodeTimeInBucket(packedStr string, tp byte) (string, error) {
-	var t types.Time
-
-=======
 func DecodeTimeInBucket(packedStr string) (string, error) {
->>>>>>> 0a7ed9a1
 	packed, err := strconv.ParseUint(packedStr, 10, 64)
 	if err != nil {
 		return "", err
 	}
 
 	if packed == 0 {
-<<<<<<< HEAD
-		t.Time = types.ZeroTime
-		return "", nil
-	}
-	ymdhms := packed >> 24
-	ymd := ymdhms >> 17
-	day := int(ymd & (1<<5 - 1))
-	ym := ymd >> 5
-	month := int(ym % 13)
-	year := int(ym / 13)
-
-	hms := ymdhms & (1<<17 - 1)
-	second := int(hms & (1<<6 - 1))
-	minute := int((hms >> 6) & (1<<6 - 1))
-	hour := int(hms >> 12)
-	microsec := int(packed % (1 << 24))
-
-	t.Time = types.FromDate(year, month, day, hour, minute, second, microsec)
-=======
 		return "", nil
 	}
 
@@ -596,7 +499,6 @@
 		return "", err
 	}
 
->>>>>>> 0a7ed9a1
 	return t.String(), nil
 }
 
@@ -699,18 +601,11 @@
 }
 
 func escapeName(name string) string {
-<<<<<<< HEAD
 	return fmt.Sprintf("`%s`", name)
-}
-
-// ReplacePlaceholder will use args to replace '?', used for log.
-=======
-	return strings.Replace(name, "`", "``", -1)
 }
 
 // ReplacePlaceholder will use args to replace '?', used for log.
 // tips: make sure the num of "?" is same with len(args)
->>>>>>> 0a7ed9a1
 func ReplacePlaceholder(str string, args []string) string {
 	/*
 		for example:
@@ -719,8 +614,5 @@
 	*/
 	newStr := strings.Replace(str, "?", "'%s'", -1)
 	return fmt.Sprintf(newStr, utils.StringsToInterfaces(args)...)
-<<<<<<< HEAD
-=======
-
->>>>>>> 0a7ed9a1
+
 }