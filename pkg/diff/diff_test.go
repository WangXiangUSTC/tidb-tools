--- conflicted
+++ resolved
@@ -17,13 +17,7 @@
 	"context"
 	"database/sql"
 	"fmt"
-<<<<<<< HEAD
-	"io/ioutil"
-	"os"
-	"strconv"
-=======
 	"math"
->>>>>>> 442a71d4
 	"testing"
 
 	_ "github.com/go-sql-driver/mysql"
@@ -92,11 +86,7 @@
 }
 
 func (t *testDiffSuite) TestDiff(c *C) {
-<<<<<<< HEAD
-	dbConn, err := getConn()
-=======
 	dbConn, err := createConn()
->>>>>>> 442a71d4
 	c.Assert(err, IsNil)
 
 	_, err = dbConn.Query("create database if not exists test")
@@ -138,15 +128,12 @@
 			"DROP TABLE `test`.`testa`",
 			"DROP TABLE `test`.`testb`",
 			true,
-<<<<<<< HEAD
-=======
 		}, {
 			"CREATE TABLE `test`.`testa`(`id` int, `name` varchar(24))",
 			"CREATE TABLE `test`.`testb`(`id` varchar(24), name varchar(24))",
 			"DROP TABLE `test`.`testa`",
 			"DROP TABLE `test`.`testb`",
 			false,
->>>>>>> 442a71d4
 		},
 	}
 
@@ -171,42 +158,6 @@
 }
 
 func testDataEqual(dbConn *sql.DB, c *C) {
-<<<<<<< HEAD
-	_, err := dbConn.Query(`
-		CREATE TABLE test.testa (
-			a date NOT NULL,
-			b datetime DEFAULT NULL,
-			c time DEFAULT NULL,
-			d varchar(10) COLLATE latin1_bin DEFAULT NULL,
-			e int(10) DEFAULT NULL,
-			h year(4) DEFAULT NULL,
-			PRIMARY KEY (a))
-	`)
-	c.Assert(err, IsNil)
-
-	_, err = dbConn.Query(`
-		CREATE TABLE test.testb (
-			a date NOT NULL,
-			b datetime DEFAULT NULL,
-			c time DEFAULT NULL,
-			d varchar(10) COLLATE latin1_bin DEFAULT NULL,
-			e int(10) DEFAULT NULL,
-			h year(4) DEFAULT NULL,
-			PRIMARY KEY (a))
-	`)
-	c.Assert(err, IsNil)
-
-	sql, err := ioutil.ReadFile("./test.sql")
-	c.Assert(err, IsNil)
-
-	_, err = dbConn.Exec(string(sql))
-	c.Assert(err, IsNil)
-
-	// load data to testb
-	_, err = dbConn.Exec("insert into test.testb (a, b, c, d, e, h) select a, b, c, d, e, h from test.testa")
-	c.Assert(err, IsNil)
-
-=======
 	sourceTable := "testa"
 	targetTable := "testb"
 
@@ -219,7 +170,6 @@
 	c.Assert(err, IsNil)
 
 	// compare data, should be equal
->>>>>>> 442a71d4
 	fixSqls := make([]string, 0, 10)
 	writeSqls := func(sql string) error {
 		fixSqls = append(fixSqls, sql)
@@ -232,17 +182,8 @@
 	c.Assert(structEqual, Equals, true)
 	c.Assert(dataEqual, Equals, true)
 
-<<<<<<< HEAD
-	// update data and then compare data
-	_, err = dbConn.Exec("update test.testb set d = \"abc\" where a = \"2045-12-29\"")
-	c.Assert(err, IsNil)
-	_, err = dbConn.Exec("delete from test.testb where a= \"2044-03-23\"")
-	c.Assert(err, IsNil)
-	_, err = dbConn.Exec("insert into test.testb values(\"1992-09-27\",\"2018-09-03 16:26:27\",\"14:45:33\",\"i\",2048790075,2008)")
-=======
 	// update data and then compare data, dataEqual should be false
 	err = updateData(dbConn, targetTable)
->>>>>>> 442a71d4
 	c.Assert(err, IsNil)
 
 	structEqual, dataEqual, err = tableDiff.Equal(context.Background(), writeSqls)
@@ -277,35 +218,6 @@
 	return &TableDiff{
 		SourceTables: []*TableInstance{sourceTableInstance},
 		TargetTable:  targetTableInstance,
-<<<<<<< HEAD
-		ChunkSize:    100,
-	}
-}
-
-func getConn() (*sql.DB, error) {
-	host := os.Getenv("MYSQL_HOST")
-	if host == "" {
-		host = "127.0.0.1"
-	}
-	port, _ := strconv.Atoi(os.Getenv("MYSQL_PORT"))
-	if port == 0 {
-		port = 3306
-	}
-	user := os.Getenv("MYSQL_USER")
-	if user == "" {
-		user = "root"
-	}
-	pswd := os.Getenv("MYSQL_PSWD")
-
-	dbConfig := dbutil.DBConfig{
-		Host:     host,
-		Port:     port,
-		User:     user,
-		Password: pswd,
-	}
-
-	return dbutil.OpenDB(dbConfig)
-=======
 	}
 }
 
@@ -370,5 +282,4 @@
 	}
 
 	return nil
->>>>>>> 442a71d4
 }