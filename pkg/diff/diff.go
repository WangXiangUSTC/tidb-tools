// Copyright 2018 PingCAP, Inc.
//
// Licensed under the Apache License, Version 2.0 (the "License");
// you may not use this file except in compliance with the License.
// You may obtain a copy of the License at
//
//     http://www.apache.org/licenses/LICENSE-2.0
//
// Unless required by applicable law or agreed to in writing, software
// distributed under the License is distributed on an "AS IS" BASIS,
// See the License for the specific language governing permissions and
// limitations under the License.

package diff

import (
	"container/heap"
	"context"
	"database/sql"
	"fmt"
	"strconv"
	"strings"
	"sync"
	"sync/atomic"
	"time"

	"github.com/ngaut/log"
	"github.com/pingcap/errors"
	"github.com/pingcap/parser/model"
	"github.com/pingcap/tidb-tools/pkg/dbutil"
)

// TableInstance record a table instance
type TableInstance struct {
	Conn   *sql.DB
	Schema string
	Table  string
	info   *model.TableInfo
}

// TableDiff saves config for diff table
type TableDiff struct {
	// source tables
	SourceTables []*TableInstance
	// target table
	TargetTable *TableInstance

	// columns be ignored
	IgnoreColumns []string

	// columns be removed
	RemoveColumns []string

	// field should be the primary key, unique key or field with index
	Fields string

	// select range, for example: "age > 10 AND age < 20"
	Range string

	// for example, the whole data is [1...100]
	// we can split these data to [1...10], [11...20], ..., [91...100]
	// the [1...10] is a chunk, and it's chunk size is 10
	// size of the split chunk
	ChunkSize int

	// sampling check percent, for example 10 means only check 10% data
	Sample int

	// how many goroutines are created to check data
	CheckThreadCount int

	// set true if target-db and source-db all support tidb implicit column "_tidb_rowid"
	UseRowID bool

	// set false if want to comapre the data directly
	UseChecksum bool

	// collation config in mysql/tidb, should corresponding to charset.
	Collation string

	// ignore check table's struct
	IgnoreStructCheck bool

	// ignore check table's data
	IgnoreDataCheck bool

	sqlCh chan string

	wg sync.WaitGroup

	sourceChecksums map[string]int64
	targetChecksums map[string]int64

	sync.RWMutex
}

// Equal tests whether two database have same data and schema.
func (t *TableDiff) Equal(ctx context.Context, writeFixSQL func(string) error) (bool, bool, error) {
	t.sourceChecksums = make(map[string]int64)
	t.targetChecksums = make(map[string]int64)
	t.sqlCh = make(chan string)
	t.wg.Add(1)
	go func() {
		t.WriteSqls(ctx, writeFixSQL)
		t.wg.Done()
	}()

	structEqual := true
	dataEqual := true
	var err error

	if !t.IgnoreStructCheck {
		structEqual, err = t.CheckTableStruct(ctx)
		if err != nil {
			return false, false, errors.Trace(err)
		}
	}

	if !t.IgnoreDataCheck {
		dataEqual, err = t.CheckTableData(ctx)
		if err != nil {
			return false, false, errors.Trace(err)
		}
	}

	t.sqlCh <- "end"
	t.wg.Wait()
	return structEqual, dataEqual, nil
}

// CheckTableStruct checks table's struct
func (t *TableDiff) CheckTableStruct(ctx context.Context) (bool, error) {
	tableInfo, err := dbutil.GetTableInfoWithRowID(ctx, t.TargetTable.Conn, t.TargetTable.Schema, t.TargetTable.Table, t.UseRowID)
	if err != nil {
		return false, errors.Trace(err)
	}
	t.TargetTable.info = removeColumns(tableInfo, t.RemoveColumns)

	for _, sourceTable := range t.SourceTables {
		tableInfo, err := dbutil.GetTableInfoWithRowID(ctx, t.TargetTable.Conn, t.TargetTable.Schema, t.TargetTable.Table, t.UseRowID)
		if err != nil {
			return false, errors.Trace(err)
		}
		sourceTable.info = removeColumns(tableInfo, t.RemoveColumns)
		eq := dbutil.EqualTableInfo(sourceTable.info, t.TargetTable.info)
		if !eq {
			return false, nil
		}
	}

	return true, nil
}

// CheckTableData checks table's data
func (t *TableDiff) CheckTableData(ctx context.Context) (bool, error) {
	return t.EqualTableData(ctx)
}

// EqualTableData checks data is equal or not.
func (t *TableDiff) EqualTableData(ctx context.Context) (bool, error) {
	allJobs, err := GenerateCheckJob(t.TargetTable, t.Fields, t.Range, t.ChunkSize, t.Sample, t.Collation)
	if err != nil {
		return false, errors.Trace(err)
	}

	checkNums := len(allJobs) * t.Sample / 100
	checkNumArr := getRandomN(len(allJobs), checkNums)
	log.Infof("total has %d check jobs, check %d of them", len(allJobs), len(checkNumArr))

	checkResultCh := make(chan bool, t.CheckThreadCount)
	defer close(checkResultCh)

	for i := 0; i < t.CheckThreadCount; i++ {
		checkJobs := make([]*CheckJob, 0, len(checkNumArr))
		for j := len(checkNumArr) * i / t.CheckThreadCount; j < len(checkNumArr)*(i+1)/t.CheckThreadCount && j < len(checkNumArr); j++ {
			checkJobs = append(checkJobs, allJobs[checkNumArr[j]])
		}
		go func(checkJobs []*CheckJob) {
			eq, err := t.checkChunkDataEqual(ctx, checkJobs)
			if err != nil {
				log.Errorf("check chunk data equal failed, error %v", errors.ErrorStack(err))
			}
			checkResultCh <- eq
		}(checkJobs)
	}

	num := 0
	equal := true

CheckResult:
	for {
		select {
		case eq := <-checkResultCh:
			num++
			if !eq {
				equal = false
			}
			if num == t.CheckThreadCount {
				break CheckResult
			}
		case <-ctx.Done():
			return equal, nil
		}
	}

	//removeSameChecksum(t.sourceChecksums, t.targetChecksums)
	log.Infof("source checksums length: %d", len(t.sourceChecksums))
	log.Infof("target checksums length: %d", len(t.targetChecksums))
	return t.generateFixSQL(ctx)
	// TODO: add count check.
	//count1, err := dbutil.GetRowCount(ctx, t.)
}

func keyToArgs(key string) []interface{} {
	keyItems := strings.Split(key, ", ")
	ai := make([]interface{}, 0, len(keyItems))
	for _, a := range keyItems {
		ai = append(ai, a)
	}
	return ai
}

func (t *TableDiff) generateFixSQL(ctx context.Context) (bool, error) {
	sourceChecksums := make(map[string]int64)
	t.Lock()
	for k, v := range t.sourceChecksums {
		sourceChecksums[k] = v
	}
	t.Unlock()

	equal := true
	_, orderKeyCols := dbutil.SelectUniqueOrderKey(t.TargetTable.info)
	columns, where := getItems(ctx, t.TargetTable.info, SliceToMap(t.IgnoreColumns))

	var num int32
	maxNum := int32(1000)
	var selectErr error

	wait := func() {
		for {
			if atomic.LoadInt32(&num) < maxNum {
				return
			}

			time.Sleep(time.Second)
		}
	}

	generate := func(key string) {
		atomic.AddInt32(&num, 1)
		defer func() {
			atomic.AddInt32(&num, -1)
			t.Lock()
			delete(t.sourceChecksums, key)
			delete(t.targetChecksums, key)
			t.Unlock()
		}()

		data1, null1, err := t.getSourceRow(ctx, columns, where, keyToArgs(key))
		if err != nil {
			log.Errorf("error: %v, data: %v", err, data1)
			selectErr = err
		}
		query := getQuerySQL(ctx, t.TargetTable.Schema, t.TargetTable.Table, columns, where)
		log.Infof("query: %v, args: %v, from target", query, key)
		data2, null2, err := getRow(ctx, t.TargetTable.Conn, query, keyToArgs(key))
		if err != nil {
			log.Errorf("error: %v, data: %v", err, data2)
			selectErr = err
		}

		var sql string
		if data1 == nil {
			// generate delete sql
			sql = generateDML("delete", data2, null2, orderKeyCols, t.TargetTable.info, t.TargetTable.Schema)
		} else if data2 == nil {
			// generate insert sql
			sql = generateDML("replace", data1, null1, orderKeyCols, t.TargetTable.info, t.TargetTable.Schema)
		} else {
			equal, _, _ := compareData(data1, data2, null1, null2, orderKeyCols)
			if equal {
				return
			}
			// generate update sql
			sql = generateDML("replace", data1, null1, orderKeyCols, t.TargetTable.info, t.TargetTable.Schema)
		}

		if sql == "" {
			return
		}

		equal = false
		t.wg.Add(1)
		t.sqlCh <- sql

		return
	}

	for key, checksum1 := range sourceChecksums {
		t.RLock()
		checksum2, ok := t.targetChecksums[key]
		t.RUnlock()
		if ok {
			if checksum1 == checksum2 {
				t.Lock()
				delete(t.sourceChecksums, key)
				delete(t.targetChecksums, key)
				t.Unlock()
				continue
			} else {
				// generate update sql
				wait()
				go generate(key)
			}
		} else {
			wait()
			go generate(key)
			/*
				// selete data from target
				if exist {
					if equal {
						//
					} else {
						// generate update sql
					}
				} else {
					// generate replace sql
				}
			*/
		}
	}

	targetChecksums := make(map[string]int64)
	t.Lock()
	for k, v := range t.targetChecksums {
		targetChecksums[k] = v
	}
	t.Unlock()

	for key := range targetChecksums {
		// generate delete sql
		go generate(key)
	}

	for {
		if atomic.LoadInt32(&num) == 0 {
			t.RLock()
			if len(t.sourceChecksums) == 0 && len(t.targetChecksums) == 0 {
				t.RUnlock()
				break
			}
			t.RUnlock()
		}

		time.Sleep(time.Second)
	}

	if selectErr != nil {
		return false, selectErr
	}

	return equal, nil
}

func getItems(ctx context.Context, tableInfo *model.TableInfo, ignoreColumns map[string]interface{}) (string, string) {
	orderKeys, _ := dbutil.SelectUniqueOrderKey(tableInfo)
	columns := "*"

	if len(ignoreColumns) != 0 {
		columnNames := make([]string, 0, len(tableInfo.Columns))
		for _, col := range tableInfo.Columns {
			if _, ok := ignoreColumns[col.Name.O]; ok {
				continue
			}
			columnNames = append(columnNames, col.Name.O)
		}
		columns = strings.Join(columnNames, ", ")
	}

	if orderKeys[0] == dbutil.ImplicitColName {
		columns = fmt.Sprintf("%s, %s", columns, dbutil.ImplicitColName)
	}

	where := "true"
	for _, key := range orderKeys {
		where = fmt.Sprintf("%s AND %s = ?", where, key)
	}

	return columns, where
}

func getQuerySQL(ctx context.Context, schema, table, columns, where string) string {
	return fmt.Sprintf("SELECT /*!40001 SQL_NO_CACHE */ %s FROM `%s`.`%s` WHERE %s",
		columns, schema, table, where)
}

func (t *TableDiff) getSourceRow(ctx context.Context, columns, where string, args []interface{}) (map[string][]byte, map[string]bool, error) {
	for _, sourceTable := range t.SourceTables {
		query := getQuerySQL(ctx, sourceTable.Schema, sourceTable.Table, columns, where)
		log.Infof("query %v, args: %v, from: source", query, args)
		data, null, err := getRow(ctx, sourceTable.Conn, query, args)
		if err != nil {
			return nil, nil, err
		}

		if data != nil {
			return data, null, nil
		}
	}

	return nil, nil, nil
}

func getRow(ctx context.Context, db *sql.DB, query string, args []interface{}) (map[string][]byte, map[string]bool, error) {
	rows, err := db.QueryContext(ctx, query, args...)
	if err != nil {
		return nil, nil, errors.Trace(err)
	}
	defer rows.Close()

	for rows.Next() {
		data, null, err := dbutil.ScanRow(rows)
		if err != nil {
			return nil, nil, errors.Trace(err)
		}

		return data, null, nil
	}

	return nil, nil, nil
}

func (t *TableDiff) getSourceTableChecksum(ctx context.Context, job *CheckJob) (int64, error) {
	var checksum int64

	for _, sourceTable := range t.SourceTables {
		checksumTmp, err := dbutil.GetCRC32Checksum(ctx, sourceTable.Conn, sourceTable.Schema, sourceTable.Table, t.TargetTable.info, job.Where, job.Args, SliceToMap(t.IgnoreColumns))
		if err != nil {
			return -1, errors.Trace(err)
		}

		checksum ^= checksumTmp
	}
	return checksum, nil
}

func (t *TableDiff) checkChunkDataEqual(ctx context.Context, checkJobs []*CheckJob) (bool, error) {
	//equal := true
	if len(checkJobs) == 0 {
		return true, nil
	}

	for _, job := range checkJobs {
		if t.UseChecksum {
			// first check the checksum is equal or not
			sourceChecksum, err := t.getSourceTableChecksum(ctx, job)
			if err != nil {
				return false, errors.Trace(err)
			}

			targetChecksum, err := dbutil.GetCRC32Checksum(ctx, t.TargetTable.Conn, t.TargetTable.Schema, t.TargetTable.Table, t.TargetTable.info, job.Where, job.Args, SliceToMap(t.IgnoreColumns))
			if err != nil {
				return false, errors.Trace(err)
			}
			if sourceChecksum == targetChecksum {
				log.Infof("table: %s, range: %s, args: %v, checksum is equal, checksum: %d", job.Table, job.Where, job.Args, sourceChecksum)
				continue
			}

			log.Errorf("table: %s, range: %s, args: %v, checksum is not equal, one is %d, another is %d", job.Table, job.Where, job.Args, sourceChecksum, targetChecksum)
		}

		// if checksum is not equal or don't need compare checksum, compare the data
<<<<<<< HEAD
		sourceRows := make(map[string]*sql.Rows)
		for i, sourceTable := range t.SourceTables {
			rows, _, err := getChunkRows(ctx, sourceTable.Conn, sourceTable.Schema, sourceTable.Table, sourceTable.info, job.Where, job.Args, SliceToMap(t.IgnoreColumns), t.Collation)
			if err != nil {
				return false, errors.Trace(err)
			}
			sourceRows[fmt.Sprintf("source-%d", i)] = rows
		}

		targetRows, orderKeyCols, err := getChunkRows(ctx, t.TargetTable.Conn, t.TargetTable.Schema, t.TargetTable.Table, t.TargetTable.info, job.Where, job.Args, SliceToMap(t.IgnoreColumns), t.Collation)
=======
		//sourceChecksums := make(map[string]int64)

		targetChecksums, err := getChunkChecksums(ctx, t.TargetTable.Conn, t.TargetTable.Schema, t.TargetTable.Table, t.TargetTable.info, job.Where, job.Args, SliceToMap(t.IgnoreColumns))
>>>>>>> b14dec9b
		if err != nil {
			return false, errors.Trace(err)
		}

		//sourceChecksums := make(map[string]int64)
		for _, sourceTable := range t.SourceTables {
			checksums, err := getChunkChecksums(ctx, sourceTable.Conn, sourceTable.Schema, sourceTable.Table, sourceTable.info, job.Where, job.Args, SliceToMap(t.IgnoreColumns))
			if err != nil {
				return false, errors.Trace(err)
			}
			removeSameChecksum(checksums, targetChecksums)

			t.Lock()
			for k, c := range checksums {
				t.sourceChecksums[k] = c
			}
			t.Unlock()
		}

		t.Lock()
		for k, c := range targetChecksums {
			t.targetChecksums[k] = c
		}

		removeSameChecksum(t.sourceChecksums, t.targetChecksums)
		t.Unlock()

		/*
			sourceRows := make(map[string]*sql.Rows)
			for i, sourceTable := range t.SourceTables {
				rows, _, err := getChunkRows(ctx, sourceTable.Conn, sourceTable.Schema, sourceTable.Table, sourceTable.info, job.Where, job.Args, SliceToMap(t.IgnoreColumns), t.Collation)
				if err != nil {
					return false, errors.Trace(err)
				}
				sourceRows[fmt.Sprintf("source-%d", i)] = rows
			}

			targetRows, orderKeyCols, err := getChunkRows(ctx, t.TargetTable.Conn, t.TargetTable.Schema, t.TargetTable.Table, t.TargetTable.info, job.Where, job.Args, SliceToMap(t.IgnoreColumns), t.Collation)
			if err != nil {
				return false, errors.Trace(err)
			}

			eq, err := t.compareRows(sourceRows, targetRows, orderKeyCols)
			if err != nil {
				return false, errors.Trace(err)
			}

			// if equal is false, we continue check data, we should find all the different data just run once
			if !eq {
				equal = false
			}
		*/
	}

	return true, nil
}

func removeSameChecksum(sourceChecksums, targetChecksums map[string]int64) {
	for key, checksum1 := range sourceChecksums {
		if checksum2, ok := targetChecksums[key]; ok {
			if checksum1 == checksum2 {
				delete(sourceChecksums, key)
				delete(targetChecksums, key)
			}
		}
	}
}

func (t *TableDiff) compareRows(sourceRows map[string]*sql.Rows, targetRows *sql.Rows, orderKeyCols []*model.ColumnInfo) (bool, error) {
	var (
		equal     = true
		rowsData1 = make([]map[string][]byte, 0, 100)
		rowsData2 = make([]map[string][]byte, 0, 100)
		rowsNull1 = make([]map[string]bool, 0, 100)
		rowsNull2 = make([]map[string]bool, 0, 100)
	)

	rowDatas := &RowDatas{
		Rows:         make([]RowData, 0, len(sourceRows)),
		OrderKeyCols: orderKeyCols,
	}
	heap.Init(rowDatas)
	sourceMap := make(map[string]interface{})
	for {
		for source, rows := range sourceRows {
			if _, ok := sourceMap[source]; ok {
				continue
			}

			if rows.Next() {
				data, null, err := dbutil.ScanRow(rows)
				if err != nil {
					return false, errors.Trace(err)
				}
				heap.Push(rowDatas, RowData{
					Data:   data,
					Null:   null,
					Source: source,
				})
				sourceMap[source] = struct{}{}
			} else {
				rows.Close()
				delete(sourceRows, source)
			}
		}

		if rowDatas.Len() == 0 {
			break
		}

		rowData := heap.Pop(rowDatas).(RowData)
		rowsData1 = append(rowsData1, rowData.Data)
		rowsNull1 = append(rowsNull1, rowData.Null)
		delete(sourceMap, rowData.Source)
	}

	for targetRows.Next() {
		data2, null2, err := dbutil.ScanRow(targetRows)
		if err != nil {
			return false, errors.Trace(err)
		}
		rowsData2 = append(rowsData2, data2)
		rowsNull2 = append(rowsNull2, null2)
	}
	targetRows.Close()

	var index1, index2 int
	for {
		if index1 == len(rowsData1) {
			// all the rowsData2's data should be deleted
			for ; index2 < len(rowsData2); index2++ {
				sql := generateDML("delete", rowsData2[index2], rowsNull2[index2], orderKeyCols, t.TargetTable.info, t.TargetTable.Schema)
				log.Infof("[delete] sql: %v", sql)
				t.wg.Add(1)
				t.sqlCh <- sql
				equal = false
			}
			break
		}
		if index2 == len(rowsData2) {
			// rowsData2 lack some data, should insert them
			for ; index1 < len(rowsData1); index1++ {
				sql := generateDML("replace", rowsData1[index1], rowsNull1[index1], orderKeyCols, t.TargetTable.info, t.TargetTable.Schema)
				log.Infof("[insert] sql: %v", sql)
				t.wg.Add(1)
				t.sqlCh <- sql
				equal = false
			}
			break
		}
		eq, cmp, err := compareData(rowsData1[index1], rowsData2[index2], rowsNull1[index1], rowsNull2[index2], orderKeyCols)
		if err != nil {
			return false, errors.Trace(err)
		}
		if eq {
			index1++
			index2++
			continue
		}
		equal = false
		switch cmp {
		case 1:
			// delete
			sql := generateDML("delete", rowsData2[index2], rowsNull2[index2], orderKeyCols, t.TargetTable.info, t.TargetTable.Schema)
			log.Infof("[delete] sql: %s", sql)
			t.wg.Add(1)
			t.sqlCh <- sql
			index2++
		case -1:
			// insert
			sql := generateDML("replace", rowsData1[index1], rowsNull1[index1], orderKeyCols, t.TargetTable.info, t.TargetTable.Schema)
			log.Infof("[insert] sql: %s", sql)
			t.wg.Add(1)
			t.sqlCh <- sql
			index1++
		case 0:
			// update
			sql := generateDML("replace", rowsData1[index1], rowsNull1[index1], orderKeyCols, t.TargetTable.info, t.TargetTable.Schema)
			log.Infof("[update] sql: %s", sql)
			t.wg.Add(1)
			t.sqlCh <- sql
			index1++
			index2++
		}
	}

	return equal, nil
}

// WriteSqls write sqls to file
func (t *TableDiff) WriteSqls(ctx context.Context, writeFixSQL func(string) error) {
	for {
		select {
		case dml, ok := <-t.sqlCh:
			if !ok || dml == "end" {
				return
			}

			err := writeFixSQL(fmt.Sprintf("%s\n", dml))
			if err != nil {
				log.Errorf("write sql: %s failed, error: %v", dml, err)
			}
			t.wg.Done()
		case <-ctx.Done():
			return
		}
	}
}

func generateDML(tp string, data map[string][]byte, null map[string]bool, keys []*model.ColumnInfo, table *model.TableInfo, schema string) (sql string) {
	switch tp {
	case "replace":
		colNames := make([]string, 0, len(table.Columns))
		values := make([]string, 0, len(table.Columns))
		for _, col := range table.Columns {
			colNames = append(colNames, fmt.Sprintf("`%s`", col.Name.O))
			if null[col.Name.O] {
				values = append(values, "NULL")
				continue
			}

			if needQuotes(col.FieldType) {
				values = append(values, fmt.Sprintf("\"%s\"", string(data[col.Name.O])))
			} else {
				values = append(values, string(data[col.Name.O]))
			}
		}

		sql = fmt.Sprintf("REPLACE INTO `%s`.`%s`(%s) VALUES (%s);", schema, table.Name, strings.Join(colNames, ","), strings.Join(values, ","))
	case "delete":
		kvs := make([]string, 0, len(keys))
		for _, col := range keys {
			if null[col.Name.O] {
				kvs = append(kvs, fmt.Sprintf("`%s` is NULL", col.Name.O))
				continue
			}

			if needQuotes(col.FieldType) {
				kvs = append(kvs, fmt.Sprintf("`%s` = \"%s\"", col.Name.O, string(data[col.Name.O])))
			} else {
				kvs = append(kvs, fmt.Sprintf("`%s` = %s", col.Name.O, string(data[col.Name.O])))
			}
		}
		sql = fmt.Sprintf("DELETE FROM `%s`.`%s` WHERE %s;", schema, table.Name, strings.Join(kvs, " AND "))
	default:
		log.Errorf("unknown sql type %s", tp)
	}

	return
}

func compareData(map1, map2 map[string][]byte, null1, null2 map[string]bool, orderKeyCols []*model.ColumnInfo) (bool, int32, error) {
	var (
		equal        = true
		data1, data2 []byte
		key          string
		ok           bool
		cmp          int32
	)

	for key, data1 = range map1 {
		if data2, ok = map2[key]; !ok {
			return false, 0, errors.Errorf("don't have key %s", key)
		}
		if (string(data1) == string(data2)) && (null1[key] == null2[key]) {
			continue
		}
		equal = false
		if null1[key] == null2[key] {
			log.Errorf("find difference data in column %s, data1: %s, data2: %s", key, map1, map2)
		} else {
			log.Errorf("find difference data in column %s, one of them is NULL, data1: %s, data2: %s", key, map1, map2)
		}
		break
	}
	if equal {
		return true, 0, nil
	}

	for _, col := range orderKeyCols {
		if data1, ok = map1[col.Name.O]; !ok {
			return false, 0, errors.Errorf("don't have key %s", col.Name.O)
		}
		if data2, ok = map2[col.Name.O]; !ok {
			return false, 0, errors.Errorf("don't have key %s", col.Name.O)
		}
		if needQuotes(col.FieldType) {
			if string(data1) > string(data2) {
				cmp = 1
				break
			} else if string(data1) < string(data2) {
				cmp = -1
				break
			} else {
				continue
			}
		} else {
			num1, err1 := strconv.ParseFloat(string(data1), 64)
			num2, err2 := strconv.ParseFloat(string(data2), 64)
			if err1 != nil || err2 != nil {
				return false, 0, errors.Errorf("convert %s, %s to float failed, err1: %v, err2: %v", string(data1), string(data2), err1, err2)
			}
			if num1 > num2 {
				cmp = 1
				break
			} else if num1 < num2 {
				cmp = -1
				break
			} else {
				continue
			}
		}
	}

	return false, cmp, nil
}

func getChunkChecksums(ctx context.Context, db *sql.DB, schema, table string, tableInfo *model.TableInfo, where string,
	args []interface{}, ignoreColumns map[string]interface{}) (map[string]int64, error) {

	orderKeys, _ := dbutil.SelectUniqueOrderKey(tableInfo)

	return dbutil.GetCRC32Checksums(ctx, db, schema, table, orderKeys, tableInfo, where, args, ignoreColumns)
}

func getChunkRows(ctx context.Context, db *sql.DB, schema, table string, tableInfo *model.TableInfo, where string,
	args []interface{}, ignoreColumns map[string]interface{}, collation string) (*sql.Rows, []*model.ColumnInfo, error) {
	orderKeys, orderKeyCols := dbutil.SelectUniqueOrderKey(tableInfo)
	columns := "*"

	if len(ignoreColumns) != 0 {
		columnNames := make([]string, 0, len(tableInfo.Columns))
		for _, col := range tableInfo.Columns {
			if _, ok := ignoreColumns[col.Name.O]; ok {
				continue
			}
			columnNames = append(columnNames, col.Name.O)
		}
		columns = strings.Join(columnNames, ", ")
	}

	if orderKeys[0] == dbutil.ImplicitColName {
		columns = fmt.Sprintf("%s, %s", columns, dbutil.ImplicitColName)
	}

	if collation != "" {
		collation = fmt.Sprintf(" COLLATE \"%s\"", collation)
	}

	query := fmt.Sprintf("SELECT /*!40001 SQL_NO_CACHE */ %s FROM `%s`.`%s` WHERE %s ORDER BY %s%s",
		columns, schema, table, where, strings.Join(orderKeys, ","), collation)

	rows, err := db.QueryContext(ctx, query, args...)
	if err != nil {
		return nil, nil, errors.Trace(err)
	}
	return rows, orderKeyCols, nil
}<|MERGE_RESOLUTION|>--- conflicted
+++ resolved
@@ -471,22 +471,21 @@
 		}
 
 		// if checksum is not equal or don't need compare checksum, compare the data
-<<<<<<< HEAD
-		sourceRows := make(map[string]*sql.Rows)
-		for i, sourceTable := range t.SourceTables {
-			rows, _, err := getChunkRows(ctx, sourceTable.Conn, sourceTable.Schema, sourceTable.Table, sourceTable.info, job.Where, job.Args, SliceToMap(t.IgnoreColumns), t.Collation)
-			if err != nil {
-				return false, errors.Trace(err)
-			}
-			sourceRows[fmt.Sprintf("source-%d", i)] = rows
-		}
-
-		targetRows, orderKeyCols, err := getChunkRows(ctx, t.TargetTable.Conn, t.TargetTable.Schema, t.TargetTable.Table, t.TargetTable.info, job.Where, job.Args, SliceToMap(t.IgnoreColumns), t.Collation)
-=======
+		/*
+			sourceRows := make(map[string]*sql.Rows)
+			for i, sourceTable := range t.SourceTables {
+				rows, _, err := getChunkRows(ctx, sourceTable.Conn, sourceTable.Schema, sourceTable.Table, sourceTable.info, job.Where, job.Args, SliceToMap(t.IgnoreColumns), t.Collation)
+				if err != nil {
+					return false, errors.Trace(err)
+				}
+				sourceRows[fmt.Sprintf("source-%d", i)] = rows
+			}
+
+			targetRows, orderKeyCols, err := getChunkRows(ctx, t.TargetTable.Conn, t.TargetTable.Schema, t.TargetTable.Table, t.TargetTable.info, job.Where, job.Args, SliceToMap(t.IgnoreColumns), t.Collation)
+		*/
 		//sourceChecksums := make(map[string]int64)
 
 		targetChecksums, err := getChunkChecksums(ctx, t.TargetTable.Conn, t.TargetTable.Schema, t.TargetTable.Table, t.TargetTable.info, job.Where, job.Args, SliceToMap(t.IgnoreColumns))
->>>>>>> b14dec9b
 		if err != nil {
 			return false, errors.Trace(err)
 		}
