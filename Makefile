--- conflicted
+++ resolved
@@ -23,10 +23,6 @@
 VENDOR_TIDB := vendor/github.com/pingcap/tidb
 
 
-<<<<<<< HEAD
-
-=======
->>>>>>> 442a71d4
 build: prepare check importer checker dump_region binlogctl sync_diff_inspector ddl_checker finish
 
 prepare:		
